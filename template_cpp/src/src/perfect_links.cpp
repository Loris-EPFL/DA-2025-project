--- conflicted
+++ resolved
@@ -173,7 +173,6 @@
         return;
     }
     
-<<<<<<< HEAD
     // Find destination host
     auto it = id_to_peer_.find(destination_id);
     if (it == id_to_peer_.end()) {
@@ -199,36 +198,6 @@
         
         pending_messages_[std::make_pair(destination_id, seq_num)] = pending;
     }
-=======
-    // Create message with sequence number
-    PLMessage msg;
-    msg.sender_id = static_cast<uint32_t>(process_id_);
-    msg.peer_id = destination_id;
-    msg.sequence_number = message;  // Use message as sequence number for MS1
-    msg.message_type = MessageType::DATA;
-    msg.payload = message;
-    msg.ack_required = true;
-    
-    // Find destination host
-    auto it = id_to_peer_.find(destination_id);
-    if (it == id_to_peer_.end()) {
-        return; // Invalid destination
-    }
-    
-    // Log broadcast
-    logBroadcast(message);
-    
-    // Add to pending messages for retransmission (Stubborn Links)
-    MessageId msg_id = {static_cast<uint8_t>(process_id_), message};
-    PendingMessage pending;
-    pending.message = msg;
-    pending.destination = it->second;
-    pending.last_sent = std::chrono::steady_clock::now();
-    pending.ack_received.store(false);  // Use atomic store
-    
-    // Insert into pending messages (this is the only place we add, so minimal locking needed)
-    pending_messages_[msg_id] = std::move(pending);
->>>>>>> 03fb99f2
     
     // Send the message immediately (Stubborn Links will handle retransmission)
     sendMessage(msg, it->second);
@@ -350,7 +319,6 @@
     }
 }
 
-<<<<<<< HEAD
 void PerfectLinks::handleDataMessage(const PLMessage& msg, const struct sockaddr_in& sender_addr) {
     uint8_t sender_id = static_cast<uint8_t>(msg.sender_id);
     uint32_t seq_num = msg.sequence_number;
@@ -384,14 +352,6 @@
     
     // Send ACK first to ensure reliability
     PLMessage ack_msg(static_cast<uint32_t>(process_id_), sender_id, seq_num, msg_clock, MessageType::ACK, false);
-=======
-void PerfectLinks::handleDataMessage(const PLMessage& message, const sockaddr_in& sender_addr) {
-    // Always send ACK immediately (Stubborn Links requirement)
-    sendAck(static_cast<uint8_t>(message.sender_id), message.sequence_number);
-    
-    // Check for duplicates using lock-free approach
-    uint64_t msg_key = messageIdToKey(static_cast<uint8_t>(message.sender_id), message.sequence_number);
->>>>>>> 03fb99f2
     
     // Use simple check-and-insert approach - this is safe because:
     // 1. Each message has a unique (sender_id, sequence_number) pair
@@ -401,7 +361,6 @@
         // First time seeing this message - deliver it
         delivered_messages_.insert(msg_key);
         
-<<<<<<< HEAD
         // Mark as delivered BEFORE calling callback to prevent race conditions
         {
             std::lock_guard<std::mutex> lock(delivered_messages_mutex_);
@@ -416,20 +375,11 @@
             } catch (const std::exception& e) {
                 std::cerr << "Error in delivery callback: " << e.what() << std::endl;
             }
-=======
-        // Log delivery event in memory
-        logDelivery(static_cast<uint8_t>(message.sender_id), message.sequence_number);
-        
-        // Trigger delivery callback
-        if (delivery_callback_) {
-            delivery_callback_(message.sender_id, message.payload);
->>>>>>> 03fb99f2
         }
     }
     // If message already delivered, silently ignore (no duplicate delivery)
 }
 
-<<<<<<< HEAD
 void PerfectLinks::handleAckMessage(const PLMessage& msg) {
     uint8_t sender_id = static_cast<uint8_t>(msg.sender_id);
     uint32_t seq_num = msg.sequence_number;
@@ -437,15 +387,6 @@
     // Mark the corresponding message as acknowledged
     std::lock_guard<std::mutex> lock(pending_messages_mutex_);
     auto it = pending_messages_.find(std::make_pair(sender_id, seq_num));
-=======
-void PerfectLinks::handleAckMessage(const PLMessage& message) {
-    // The ACK message contains the original sender_id and sequence_number
-    // Find and mark the corresponding pending message as acknowledged
-    MessageId msg_id = {static_cast<uint8_t>(message.sender_id), message.sequence_number};
-    
-    // Use atomic operation to mark as acknowledged (lock-free)
-    auto it = pending_messages_.find(msg_id);
->>>>>>> 03fb99f2
     if (it != pending_messages_.end()) {
         it->second.ack_received.store(true);
         // Message will be cleaned up in retransmissionLoop
@@ -454,15 +395,10 @@
 }
 
 void PerfectLinks::retransmissionLoop() {
-<<<<<<< HEAD
     // Adaptive timeout: start with 500ms, increase under adverse conditions
     auto base_timeout = std::chrono::milliseconds(500);
     auto current_timeout = base_timeout;
     
-=======
-    // Stubborn Links Algorithm: "Retransmit Forever"
-    // Keep retransmitting all pending messages until ACK received
->>>>>>> 03fb99f2
     while (running_) {
         // Retransmit every 100ms (reasonable for network conditions)
         std::this_thread::sleep_for(std::chrono::milliseconds(100));
@@ -470,7 +406,6 @@
         // Create a copy of pending messages to avoid holding locks during transmission
         std::vector<std::pair<MessageId, PendingMessage>> messages_to_retransmit;
         
-<<<<<<< HEAD
         // Process retransmissions and cleanup in a single critical section
         // to avoid race conditions between retransmission and ACK handling
         {
@@ -515,50 +450,6 @@
         // Sleep outside the critical section to reduce lock contention
         // Shorter sleep for more aggressive retransmission under stress
         std::this_thread::sleep_for(std::chrono::milliseconds(5));
-=======
-        // Collect messages that need retransmission (lock-free read where possible)
-        for (const auto& [msg_id, pending] : pending_messages_) {
-            if (!pending.ack_received.load()) {
-                messages_to_retransmit.push_back({msg_id, pending});
-            }
-        }
-        
-        // Retransmit all pending messages (Stubborn Links property)
-        for (const auto& [msg_id, pending] : messages_to_retransmit) {
-            if (!pending.ack_received.load()) {
-                sendMessage(pending.message, pending.destination);
-            }
-        }
-        
-        // Clean up acknowledged messages
-        for (auto it = pending_messages_.begin(); it != pending_messages_.end();) {
-            if (it->second.ack_received.load()) {
-                it = pending_messages_.erase(it);
-            } else {
-                ++it;
-            }
-        }
-    }
-}
-
-void PerfectLinks::logBroadcast(uint32_t sequence_number) {
-    // Store broadcast event in memory for later writing
-    broadcast_events_.push_back(sequence_number);
-}
-
-void PerfectLinks::logDelivery(uint32_t sender_id, uint32_t sequence_number) {
-    // Store delivery event in memory for later writing
-    delivery_events_.emplace_back(sender_id, sequence_number);
-}
-
-void PerfectLinks::writeLogsToFile() {
-    if (output_path_.empty()) return;
-    
-    std::ofstream file(output_path_, std::ios::out | std::ios::trunc);
-    if (!file.is_open()) {
-        std::cerr << "Error: Could not open output file: " << output_path_ << std::endl;
-        return;
->>>>>>> 03fb99f2
     }
     
     // Write all broadcast events
