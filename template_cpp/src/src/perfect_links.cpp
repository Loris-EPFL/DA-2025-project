#include "perfect_links.hpp"
#include "host_utils.hpp"
#include <iostream>
#include <chrono>
#include <algorithm>
#include <cstring>
#include <unistd.h>
#include <sys/socket.h>
#include <arpa/inet.h>
#include <fcntl.h>
#include <errno.h>

// Modern constructor using Parser-based approach
PerfectLinks::PerfectLinks(Parser::Host localhost,
                          std::function<void(uint32_t, uint32_t)> deliveryCallback,
                          std::map<unsigned long, Parser::Host> idToPeer,
                          const std::string& output_path)
    : process_id_(static_cast<uint8_t>(localhost.id)), 
      localhost_(localhost),
      id_to_peer_(std::move(idToPeer)),
      delivery_callback_(std::move(deliveryCallback)),
      output_path_(output_path),
      socket_fd_(-1), 
      local_vector_clock_(),
      running_(false),
      next_sequence_number_(1),  // Start sequence numbers from 1
      last_batch_time_(std::chrono::steady_clock::now()) {  // Initialize batch timer
    
    // Initialize local vector clock - set this process's clock to 0
    // (it will be incremented when sending first message)
}

void PerfectLinks::sendAck(uint8_t sender_id, uint32_t sequence_number) {
    // Create ACK message - the ACK should contain the original sender_id and sequence_number
    // so the sender can match it with their pending message
    PLMessage ack_msg;
    ack_msg.sender_id = sender_id;  // Original sender's ID (for matching)
    ack_msg.peer_id = static_cast<uint32_t>(process_id_);  // Who is sending the ACK
    ack_msg.sequence_number = sequence_number;  // Original sequence number
    ack_msg.message_type = MessageType::ACK;
    ack_msg.payload = 0;
    ack_msg.ack_required = false;
    
    // Send ACK to the original sender
    auto it = id_to_peer_.find(sender_id);
    if (it != id_to_peer_.end()) {
        sendMessage(ack_msg, it->second);
    }
}

// Destructor
PerfectLinks::~PerfectLinks() {
    stop();
    // Write all logs to file before destruction
    writeLogsToFile();
}

// Initialize the Perfect Links system
bool PerfectLinks::initialize() {
    if (localhost_.port == 0 || localhost_.ip == 0) {
        std::cerr << "Invalid localhost configuration" << std::endl;
        return false;
    }
    
    // Create UDP socket
    socket_fd_ = socket(AF_INET, SOCK_DGRAM, 0);
    if (socket_fd_ < 0) {
        std::cerr << "Failed to create socket: " << strerror(errno) << std::endl;
        return false;
    }
    
    // Set socket to non-blocking mode
    int flags = fcntl(socket_fd_, F_GETFL, 0);
    if (flags < 0) {
        std::cerr << "Failed to get socket flags: " << strerror(errno) << std::endl;
        close(socket_fd_);
        socket_fd_ = -1;
        return false;
    }
    
    if (fcntl(socket_fd_, F_SETFL, flags | O_NONBLOCK) < 0) {
        std::cerr << "Failed to set socket non-blocking: " << strerror(errno) << std::endl;
        close(socket_fd_);
        socket_fd_ = -1;
        return false;
    }
    
    // Increase socket buffer sizes for high-load scenarios
    int send_buffer_size = 1024 * 1024;  // 1MB send buffer
    int recv_buffer_size = 1024 * 1024;  // 1MB receive buffer
    
    if (setsockopt(socket_fd_, SOL_SOCKET, SO_SNDBUF, &send_buffer_size, sizeof(send_buffer_size)) < 0) {
        std::cerr << "Warning: Failed to set send buffer size: " << strerror(errno) << std::endl;
        // Continue anyway - this is not critical
    }
    
    if (setsockopt(socket_fd_, SOL_SOCKET, SO_RCVBUF, &recv_buffer_size, sizeof(recv_buffer_size)) < 0) {
        std::cerr << "Warning: Failed to set receive buffer size: " << strerror(errno) << std::endl;
        // Continue anyway - this is not critical
    }
    
    // Bind socket to localhost
    struct sockaddr_in local_addr;
    memset(&local_addr, 0, sizeof(local_addr));
    local_addr.sin_family = AF_INET;
    local_addr.sin_addr.s_addr = localhost_.ip;
    local_addr.sin_port = localhost_.port;
    
    if (bind(socket_fd_, reinterpret_cast<struct sockaddr*>(&local_addr), sizeof(local_addr)) < 0) {
        std::cerr << "Failed to bind socket to " << localhost_.ipReadable() 
                  << ":" << localhost_.portReadable() 
                  << " - " << strerror(errno) << std::endl;
        close(socket_fd_);
        socket_fd_ = -1;
        return false;
    }
    
    std::cout << "Perfect Links initialized on " << localhost_.ipReadable() 
              << ":" << localhost_.portReadable() << std::endl;
    
    return true;
}

// Start the Perfect Links system
void PerfectLinks::start() {
    if (socket_fd_ < 0) {
        std::cerr << "Perfect Links not initialized" << std::endl;
        return;
    }
    
    running_ = true;
    
    // Start receiver thread
    receiver_thread_ = std::thread(&PerfectLinks::receiveLoop, this);
    
    // Start retransmission thread
    retransmission_thread_ = std::thread(&PerfectLinks::retransmissionLoop, this);
    
    std::cout << "Perfect Links started" << std::endl;
}

// Stop the Perfect Links system
void PerfectLinks::stop() {
    if (!running_.load()) {
        return;  // Already stopped
    }
    
    std::cout << "Stopping Perfect Links..." << std::endl;
    
    // Flush all pending batches before stopping
    flushAllBatches();
    
    // Set running flag to false to stop all loops
    running_.store(false);
    
    // Close socket to interrupt any blocking operations
    if (socket_fd_ >= 0) {
        close(socket_fd_);
        socket_fd_ = -1;
    }
    
    // Wait for threads to finish with timeout
    if (receiver_thread_.joinable()) {
        receiver_thread_.join();
    }
    
    if (retransmission_thread_.joinable()) {
        retransmission_thread_.join();
    }
    
    std::cout << "Perfect Links stopped." << std::endl;
}

// Send a message to a specific destination using Perfect Links
void PerfectLinks::send(uint8_t destination_id, const std::vector<uint8_t>& payload) {
    if (!running_) {
        return;
    }
    
    // Find destination host
    auto it = id_to_peer_.find(destination_id);
    if (it == id_to_peer_.end()) {
        return;  // Invalid destination
    }
    const Parser::Host& dest_host = it->second;
    
    // Get next sequence number
    uint32_t seq_num = next_sequence_number_.fetch_add(1);
    
    // Create message with updated vector clock
    local_vector_clock_.increment(process_id_);  // Increment our own clock
    PLMessage msg(static_cast<uint32_t>(process_id_), destination_id, seq_num, local_vector_clock_, MessageType::DATA, payload, true);
    
    // Store for retransmission
    {
        std::lock_guard<std::mutex> lock(pending_messages_mutex_);
        PendingMessage pending;
        pending.message = msg;
        pending.destination = dest_host;
        pending.last_sent = std::chrono::steady_clock::now();
        pending.ack_received = false;
        
        pending_messages_[std::make_pair(destination_id, seq_num)] = pending;
    }
    
<<<<<<< HEAD
    // Send using batching for better throughput (8 messages per packet)
    sendBatchedMessage(msg, destination_id);
=======
    // Send the message immediately (Stubborn Links will handle retransmission)
    sendMessage(msg, it->second);
>>>>>>> 447d56fe
}

// Convenience method: Send a message with integer payload
void PerfectLinks::send(uint8_t destination_id, uint32_t message) {
    // Convert integer to byte vector
    std::vector<uint8_t> payload(sizeof(uint32_t));
    std::memcpy(payload.data(), &message, sizeof(uint32_t));
    send(destination_id, payload);
}

// Broadcast a message to all other processes
void PerfectLinks::broadcast(const std::vector<uint8_t>& payload) {
    for (const auto& [id, host] : id_to_peer_) {
        if (id != process_id_) {
            send(static_cast<uint8_t>(id), payload);
        }
    }
}

// Convenience method: Broadcast a message with integer payload
void PerfectLinks::broadcast(uint32_t message) {
    // Convert integer to byte vector
    std::vector<uint8_t> payload(sizeof(uint32_t));
    std::memcpy(payload.data(), &message, sizeof(uint32_t));
    broadcast(payload);
}

// Private helper methods

void PerfectLinks::sendMessage(const PLMessage& msg, const Parser::Host& destination) {
    if (socket_fd_ < 0 || !running_) {
        return;  // Socket not initialized or system stopped
    }
    
    struct sockaddr_in dest_addr;
    memset(&dest_addr, 0, sizeof(dest_addr));
    dest_addr.sin_family = AF_INET;
    dest_addr.sin_addr.s_addr = destination.ip;
    dest_addr.sin_port = destination.port;
    
    // Serialize message to buffer
    std::vector<uint8_t> buffer;
    try {
        size_t msg_size = msg.serialize(buffer);
        
        if (msg_size == 0 || msg_size > 65536) {  // Sanity check
            std::cerr << "Invalid message size: " << msg_size << std::endl;
            return;
        }
        
        ssize_t sent = sendto(socket_fd_, buffer.data(), msg_size, 0, 
                             reinterpret_cast<struct sockaddr*>(&dest_addr), sizeof(dest_addr));
        
        if (sent < 0) {
            if (errno != EAGAIN) {
                std::cerr << "Failed to send message: " << strerror(errno) << std::endl;
            }
        } else if (static_cast<size_t>(sent) != msg_size) {
            std::cerr << "Partial send: " << sent << " of " << msg_size << " bytes" << std::endl;
        }
    } catch (const std::exception& e) {
        std::cerr << "Error serializing message: " << e.what() << std::endl;
    }
}

void PerfectLinks::receiveLoop() {
    const size_t MAX_MESSAGE_SIZE = 65536;  // 64KB max message size
    std::vector<uint8_t> buffer(MAX_MESSAGE_SIZE);
    struct sockaddr_in sender_addr;
    socklen_t addr_len = sizeof(sender_addr);
    
    while (running_) {
        if (socket_fd_ < 0) {
            std::cerr << "Socket closed during receive loop" << std::endl;
            break;
        }
        
        ssize_t received = recvfrom(socket_fd_, buffer.data(), buffer.size(), 0,
                                   reinterpret_cast<struct sockaddr*>(&sender_addr), &addr_len);
        
        if (received < 0) {
            if (errno == EAGAIN) {
                // Non-blocking socket, no data available
                std::this_thread::sleep_for(std::chrono::microseconds(500));  // Increased from 100 microseconds for better stability
                continue;
            } else if (errno == EINTR) {
                // Interrupted by signal, continue
                continue;
            } else {
                std::cerr << "Failed to receive message: " << strerror(errno) << std::endl;
                std::this_thread::sleep_for(std::chrono::milliseconds(10));
                continue;
            }
        }
        
        if (received > 0) {
            try {
                // Resize buffer to actual received size for processing
                std::vector<uint8_t> received_buffer(buffer.begin(), buffer.begin() + received);
                
                // Try to handle as batched message first (backward compatible)
                handleBatchedMessage(received_buffer, sender_addr);
            } catch (const std::exception& e) {
                std::cerr << "Error handling received message: " << e.what() << std::endl;
            }
        }
    }
}

void PerfectLinks::handleMessage(const PLMessage& msg, const struct sockaddr_in& sender_addr) {
    if (msg.message_type == MessageType::DATA) {
        handleDataMessage(msg, sender_addr);
    } else if (msg.message_type == MessageType::ACK) {
        handleAckMessage(msg);
    }
}

void PerfectLinks::handleDataMessage(const PLMessage& msg, const struct sockaddr_in& sender_addr) {
    uint8_t sender_id = static_cast<uint8_t>(msg.sender_id);
    uint32_t seq_num = msg.sequence_number;
    const VectorClock& msg_clock = msg.vector_clock;
    
    // Update our local vector clock with the received message's clock
    // This needs to be thread-safe as multiple threads might access it
    {
        std::lock_guard<std::mutex> clock_lock(delivered_messages_mutex_);  // Reuse mutex for simplicity
        local_vector_clock_.update(msg_clock);
    }
    
    // Check if we've already delivered this message
    bool already_delivered = false;
    {
        std::lock_guard<std::mutex> lock(delivered_messages_mutex_);
        already_delivered = (delivered_messages_[sender_id].count(seq_num) > 0);
    }
    
    if (already_delivered) {
        // Already delivered, just send ACK
        PLMessage ack_msg(static_cast<uint32_t>(process_id_), sender_id, seq_num, msg_clock, MessageType::ACK, false);
        
        // Find sender host using O(1) lookup
        auto it = id_to_peer_.find(sender_id);
        if (it != id_to_peer_.end()) {
            sendMessage(ack_msg, it->second);
        }
        return;
    }
    
    // Send ACK first to ensure reliability
    PLMessage ack_msg(static_cast<uint32_t>(process_id_), sender_id, seq_num, msg_clock, MessageType::ACK, false);
    
    // Use simple check-and-insert approach - this is safe because:
    // 1. Each message has a unique (sender_id, sequence_number) pair
    // 2. The Perfect Links algorithm guarantees no duplicate deliveries
    // 3. We only insert, never remove from delivered_messages_
    if (delivered_messages_.find(msg_key) == delivered_messages_.end()) {
        // First time seeing this message - deliver it
        delivered_messages_.insert(msg_key);
        
        // Mark as delivered BEFORE calling callback to prevent race conditions
        {
            std::lock_guard<std::mutex> lock(delivered_messages_mutex_);
            delivered_messages_[sender_id].insert(seq_num);
        }
        
        // Use delivery callback - use sequence number for logging
        // Callback should be thread-safe as it's called from multiple threads
        if (delivery_callback_) {
            try {
                delivery_callback_(sender_id, seq_num);
            } catch (const std::exception& e) {
                std::cerr << "Error in delivery callback: " << e.what() << std::endl;
            }
        }
    }
    // If message already delivered, silently ignore (no duplicate delivery)
}

void PerfectLinks::handleAckMessage(const PLMessage& msg) {
    uint8_t sender_id = static_cast<uint8_t>(msg.sender_id);
    uint32_t seq_num = msg.sequence_number;
    
    // Mark the corresponding message as acknowledged
    std::lock_guard<std::mutex> lock(pending_messages_mutex_);
    auto it = pending_messages_.find(std::make_pair(sender_id, seq_num));
    if (it != pending_messages_.end()) {
        it->second.ack_received.store(true);
        // Message will be cleaned up in retransmissionLoop
    }
    // Note: If message not found, it might have been already cleaned up by retransmission thread
}

void PerfectLinks::retransmissionLoop() {
    // Adaptive timeout: start with configurable base timeout, increase under adverse conditions
    auto base_timeout = RETRANSMISSION_TIMEOUT;
    auto current_timeout = base_timeout;
    
    // Cleanup tracking: perform cleanup periodically to avoid excessive overhead
    auto last_cleanup_time = std::chrono::steady_clock::now();
    constexpr auto CLEANUP_INTERVAL = std::chrono::seconds(30); // Check for cleanup every 30 seconds
    
    while (running_) {
        // Retransmit every 100ms (reasonable for network conditions)
        std::this_thread::sleep_for(std::chrono::milliseconds(100));
        
        // Create a copy of pending messages to avoid holding locks during transmission
        std::vector<std::pair<MessageId, PendingMessage>> messages_to_retransmit;
        
        // Process retransmissions and cleanup in a single critical section
        // to avoid race conditions between retransmission and ACK handling
        {
            std::lock_guard<std::mutex> lock(pending_messages_mutex_);
            
            // First pass: retransmit messages that need it
            // INFINITE RETRANSMISSION: Keep retransmitting until ACK received
            for (auto& pair : pending_messages_) {
                PendingMessage& pending = pair.second;
                
                if (!pending.ack_received && 
                    (now - pending.last_sent) > current_timeout) {
                    
                    // Retransmit indefinitely until ACK received
                    sendMessage(pending.message, pending.destination);
                    pending.last_sent = now;
                    
                    // Adaptive timeout: increase timeout for persistent failures
                    // This helps under severe network conditions or process interference
                    if (pending.retransmit_count > 5) {
                        current_timeout = std::min(
                            MAX_ADAPTIVE_TIMEOUT, 
                            base_timeout * (1 + pending.retransmit_count / 10)
                        );
                    }
                    pending.retransmit_count++;
                }
            }
            
            // Second pass: ONLY clean up acknowledged messages
            // NEVER remove unacknowledged messages - keep retransmitting forever
            auto it = pending_messages_.begin();
            while (it != pending_messages_.end()) {
                if (it->second.ack_received) {
                    it = pending_messages_.erase(it);
                } else {
                    ++it;
                }
            }
        }
        
        // Periodic cleanup of delivered_messages_ (outside critical section)
        // Only perform cleanup if enough time has passed and cleanup is needed
        if ((now - last_cleanup_time) > CLEANUP_INTERVAL && shouldCleanupDeliveredMessages()) {
            cleanupDeliveredMessages(); // Clean up all senders
            last_cleanup_time = now;
        }
        
        // Sleep outside the critical section to reduce lock contention
        // Shorter sleep for more aggressive retransmission under stress
        std::this_thread::sleep_for(RETRANSMISSION_SLEEP);
    }
}

void PerfectLinks::sendBatchedMessage(const PLMessage& msg, uint8_t destination_id) {
    std::lock_guard<std::mutex> lock(pending_batches_mutex_);
    
    // Add message to pending batch for this destination
    pending_batches_[destination_id].push_back(msg);
    
    // Check if we should flush the batch (size limit or timeout)
    auto now = std::chrono::steady_clock::now();
    bool should_flush = false;
    
    if (pending_batches_[destination_id].size() >= MAX_BATCH_SIZE) {
        should_flush = true;
    } else if (std::chrono::duration_cast<std::chrono::milliseconds>(now - last_batch_time_) >= BATCH_TIMEOUT) {
        should_flush = true;
    }
    
    if (should_flush) {
        flushBatch(destination_id);
        last_batch_time_ = now;
    }
}

void PerfectLinks::flushBatch(uint8_t destination_id) {
    // This method should be called with pending_batches_mutex_ already locked
    auto it = pending_batches_.find(destination_id);
    if (it == pending_batches_.end() || it->second.empty()) {
        return;
    }
    
<<<<<<< HEAD
    // Get the destination host from the ID
    auto peer_it = id_to_peer_.find(destination_id);
    if (peer_it == id_to_peer_.end()) {
        return; // Invalid destination ID
    }
    const Parser::Host& destination = peer_it->second;
    
    // Create batch message
    BatchMessage batch;
    for (const auto& msg : it->second) {
        if (!batch.addMessage(msg)) {
            // If we can't add more messages, send current batch and start new one
            sendBatchToDestination(batch, destination);
            batch = BatchMessage();
            batch.addMessage(msg);
        }
    }
    
    // Send the final batch
    if (batch.getMessageCount() > 0) {
        sendBatchToDestination(batch, destination);
    }
    
    // Clear the pending batch
    it->second.clear();
}

void PerfectLinks::flushAllBatches() {
    std::lock_guard<std::mutex> lock(pending_batches_mutex_);
    
    for (auto& [destination_id, messages] : pending_batches_) {
        if (!messages.empty()) {
            flushBatch(destination_id);
        }
    }
}

void PerfectLinks::sendBatchToDestination(const BatchMessage& batch, const Parser::Host& destination) {
    std::vector<uint8_t> buffer;
    if (!batch.serialize(buffer)) {
        std::cerr << "Failed to serialize batch message" << std::endl;
        return;
    }
    
    struct sockaddr_in dest_addr;
    memset(&dest_addr, 0, sizeof(dest_addr));
    dest_addr.sin_family = AF_INET;
    dest_addr.sin_addr.s_addr = destination.ip;
    dest_addr.sin_port = destination.port;
    
    ssize_t sent = sendto(socket_fd_, buffer.data(), buffer.size(), 0,
                         reinterpret_cast<struct sockaddr*>(&dest_addr), sizeof(dest_addr));
    
    if (sent < 0) {
        std::cerr << "Failed to send batch: " << strerror(errno) << std::endl;
    }
}

bool PerfectLinks::handleBatchedMessage(const std::vector<uint8_t>& buffer, const struct sockaddr_in& sender_addr) {
    BatchMessage batch;
    if (!batch.deserialize(buffer.data(), buffer.size())) {
        // Not a batch message, try to handle as individual message
        PLMessage msg;
        if (msg.deserialize(buffer.data(), buffer.size())) {
            handleMessage(msg, sender_addr);
        }
        return false;
    }
    
    // Process each message in the batch
    const std::vector<PLMessage>& messages = batch.getMessages();
    for (const PLMessage& msg : messages) {
        handleMessage(msg, sender_addr);
    }
    return true;
}

void PerfectLinks::cleanupDeliveredMessages(uint8_t sender_id) {
    std::lock_guard<std::mutex> lock(delivered_messages_mutex_);
    
    if (sender_id == 0) {
        // Clean up all senders
        for (auto& [sid, seq_set] : delivered_messages_) {
            if (seq_set.size() > DELIVERED_MESSAGES_CLEANUP_THRESHOLD) {
                cleanupSenderDeliveredMessages(sid, seq_set);
            }
        }
    } else {
        // Clean up specific sender
        auto it = delivered_messages_.find(sender_id);
        if (it != delivered_messages_.end() && it->second.size() > DELIVERED_MESSAGES_CLEANUP_THRESHOLD) {
            cleanupSenderDeliveredMessages(sender_id, it->second);
        }
    }
}

void PerfectLinks::cleanupSenderDeliveredMessages(uint8_t sender_id, std::set<uint32_t>& seq_set) {
    // This method assumes delivered_messages_mutex_ is already locked
    
    if (seq_set.size() <= DELIVERED_MESSAGES_KEEP_RECENT) {
        return; // Nothing to clean up
    }
    
    // Convert set to vector for easier manipulation
    std::vector<uint32_t> seq_numbers(seq_set.begin(), seq_set.end());
    
    // Sort to ensure we keep the most recent sequence numbers
    std::sort(seq_numbers.begin(), seq_numbers.end());
    
    // Calculate how many to remove
    size_t to_remove = seq_numbers.size() - DELIVERED_MESSAGES_KEEP_RECENT;
    
    // Remove the oldest sequence numbers (smallest values)
    for (size_t i = 0; i < to_remove; ++i) {
        seq_set.erase(seq_numbers[i]);
    }
    
    std::cout << "Cleaned up " << to_remove << " old delivered message records for sender " 
              << static_cast<int>(sender_id) << ", kept " << seq_set.size() << " recent ones" << std::endl;
}

bool PerfectLinks::shouldCleanupDeliveredMessages() {
    std::lock_guard<std::mutex> lock(delivered_messages_mutex_);
    
    // Check if any sender has exceeded the cleanup threshold
    for (const auto& [sender_id, seq_set] : delivered_messages_) {
        if (seq_set.size() > DELIVERED_MESSAGES_CLEANUP_THRESHOLD) {
            return true;
        }
    }
    
    return false;
=======
    // Write all broadcast events
    for (uint32_t seq_num : broadcast_events_) {
        file << "b " << seq_num << "\n";
    }
    
    // Write all delivery events
    for (const auto& delivery : delivery_events_) {
        file << "d " << static_cast<int>(delivery.first) << " " << delivery.second << "\n";
    }
    
    file.flush();
    file.close();
>>>>>>> 447d56fe
}<|MERGE_RESOLUTION|>--- conflicted
+++ resolved
@@ -203,13 +203,8 @@
         pending_messages_[std::make_pair(destination_id, seq_num)] = pending;
     }
     
-<<<<<<< HEAD
     // Send using batching for better throughput (8 messages per packet)
     sendBatchedMessage(msg, destination_id);
-=======
-    // Send the message immediately (Stubborn Links will handle retransmission)
-    sendMessage(msg, it->second);
->>>>>>> 447d56fe
 }
 
 // Convenience method: Send a message with integer payload
@@ -501,7 +496,6 @@
         return;
     }
     
-<<<<<<< HEAD
     // Get the destination host from the ID
     auto peer_it = id_to_peer_.find(destination_id);
     if (peer_it == id_to_peer_.end()) {
@@ -634,18 +628,4 @@
     }
     
     return false;
-=======
-    // Write all broadcast events
-    for (uint32_t seq_num : broadcast_events_) {
-        file << "b " << seq_num << "\n";
-    }
-    
-    // Write all delivery events
-    for (const auto& delivery : delivery_events_) {
-        file << "d " << static_cast<int>(delivery.first) << " " << delivery.second << "\n";
-    }
-    
-    file.flush();
-    file.close();
->>>>>>> 447d56fe
 }