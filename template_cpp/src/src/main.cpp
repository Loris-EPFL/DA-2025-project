--- conflicted
+++ resolved
@@ -25,18 +25,10 @@
   // immediately stop network packet processing
   std::cout << "Immediately stopping network packet processing.\n";
   
-<<<<<<< HEAD
   // Stop Perfect Links if running
   PerfectLinks* pl = g_perfect_links.load();
   if (pl != nullptr) {
     pl->stop();
-=======
-  // Stop Perfect Links if running and write logs
-  if (g_perfect_links != nullptr) {
-    g_perfect_links->stop();
-    // Explicitly write logs before destruction
-    g_perfect_links->writeLogsToFile();
->>>>>>> 03fb99f2
   }
 
   // write/flush output file if necessary
@@ -96,13 +88,8 @@
     auto deliveryCallback = HostUtils::createDeliveryCallback(parser.outputPath());
 
     PerfectLinks perfect_links(localhost, deliveryCallback, idToPeer, parser.outputPath());
-<<<<<<< HEAD
     g_perfect_links.store(&perfect_links);
     
-=======
-    g_perfect_links = &perfect_links;
-
->>>>>>> 03fb99f2
     if (!perfect_links.initialize()) {
       std::cerr << "Failed to initialize Perfect Links" << std::endl;
       g_perfect_links.store(nullptr);
@@ -136,14 +123,10 @@
     while (!g_shutdown_requested.load()) {
       std::this_thread::sleep_for(std::chrono::milliseconds(100));
     }
-<<<<<<< HEAD
     
     // Clean shutdown
     g_perfect_links.store(nullptr);
     
-=======
-
->>>>>>> 03fb99f2
   } catch (const std::exception& e) {
     std::cerr << "Exception: " << e.what() << std::endl;
     g_perfect_links.store(nullptr);
