#pragma once

#include "parser.hpp"
#include "pl_message.hpp"
#include "batch_message.hpp"
#include "host_utils.hpp"
#include <vector>
#include <string>
#include <thread>
#include <mutex>
#include <atomic>
#include <fstream>
#include <map>
#include <unordered_map>
#include <memory>
#include <chrono>
#include <functional>
#include <set>
#include <unordered_set>
#include <sys/socket.h>
#include <netinet/in.h>



/**
 * Perfect Links implementation for reliable point-to-point communication
 * 
 * Provides the following guarantees:
 * - PL1 (Reliable delivery): If a correct process p sends a message m to a correct process q, then q eventually delivers m
 * - PL2 (No duplication): No message is delivered by a process more than once
 * - PL3 (No creation): If a process q delivers a message m with sender p, then m was previously sent to q by process p
 */
class PerfectLinks {
public:
    /**
     * Modern constructor using Parser-based approach
     */
    PerfectLinks(Parser::Host localhost,
                std::function<void(uint32_t, uint32_t)> deliveryCallback,
                std::map<unsigned long, Parser::Host> idToPeer,
                const std::string& output_path);
    

    
    /**
     * Destructor - ensures proper cleanup
     */
    ~PerfectLinks();
    
    /**
     * Initialize the Perfect Links system
     * Creates UDP socket and binds to the process's address
     * @return true if initialization successful, false otherwise
     */
    bool initialize();
    
    /**
     * Start the Perfect Links system
     * Begins message processing threads
     */
    void start();
    
    /**
     * Stop the Perfect Links system
     * Gracefully shuts down all threads and closes resources
     */
    void stop();
    
    /**
     * Send a message to a specific destination using Perfect Links
     * @param destination_id ID of the destination process
     * @param payload The message payload to send (opaque data)
     */
    void send(uint8_t destination_id, const std::vector<uint8_t>& payload);
    
    /**
     * Broadcast a message to all other processes
     * @param payload The message payload to broadcast (opaque data)
     */
    void broadcast(const std::vector<uint8_t>& payload);
    
    /**
     * Convenience method: Send a message with integer payload
     * @param destination_id ID of the destination process
     * @param message The integer message to send
     */
    void send(uint8_t destination_id, uint32_t message);
    
    /**
     * Convenience method: Broadcast a message with integer payload
     * @param message The integer message to broadcast
     */
    /**
     * Broadcast a message to all peers
     * @param message The message to broadcast
     */
    void broadcast(uint32_t message);

    /**
     * Write all logged events to output file in chronological order
     */
    void writeLogsToFile();

private:
    // Core member variables
    uint8_t process_id_;
    Parser::Host localhost_;
    std::map<unsigned long, Parser::Host> id_to_peer_;
    std::function<void(uint32_t, uint32_t)> delivery_callback_;
    std::string output_path_;
    int socket_fd_;
    VectorClock local_vector_clock_;  // Local vector clock for this process
    std::atomic<bool> running_;
    std::atomic<uint32_t> next_sequence_number_;  // Protocol-managed sequence numbers
    
<<<<<<< HEAD
    // Timing constants for retransmission
    static constexpr std::chrono::milliseconds RETRANSMISSION_TIMEOUT{100};  // Reduced from 500ms for higher throughput
    static constexpr std::chrono::milliseconds RETRANSMISSION_SLEEP{2};      // Reduced from 5ms for more aggressive retransmission
    static constexpr std::chrono::milliseconds MAX_ADAPTIVE_TIMEOUT{1000};   // Reduced from 2000ms for faster recovery
    
    // Cleanup constants for delivered_messages_ memory management
    static constexpr size_t DELIVERED_MESSAGES_CLEANUP_THRESHOLD = 50000;  // Cleanup when we have this many delivered messages per sender
    static constexpr size_t DELIVERED_MESSAGES_KEEP_RECENT = 10000;        // Keep this many recent sequence numbers per sender after cleanup
=======
    // Lock-free in-memory storage for broadcast and delivery events
    std::vector<uint32_t> broadcast_events_;  // Only this process's broadcasts
    std::vector<std::pair<uint8_t, uint32_t>> delivery_events_;   // All deliveries to this process
    
    // Lock-free delivery tracking using simple set
    std::unordered_set<uint64_t> delivered_messages_;  // Simple set for delivered message tracking
>>>>>>> 447d56fe
    
    // Threading
    std::thread receiver_thread_;
    std::thread retransmission_thread_;
    
    // Message tracking with simplified identifiers
    struct MessageId {
        uint8_t sender_id;
        uint32_t sequence_number;
        
        bool operator<(const MessageId& other) const {
            if (sender_id != other.sender_id) return sender_id < other.sender_id;
            return sequence_number < other.sequence_number;
        }
        
        bool operator==(const MessageId& other) const {
            return sender_id == other.sender_id && sequence_number == other.sequence_number;
        }
    };
    
    struct PendingMessage {
        PLMessage message;
        Parser::Host destination;
        std::chrono::steady_clock::time_point last_sent;
        bool ack_received;
        uint32_t retransmit_count;  // Track retransmission attempts for adaptive timeout
        
        PendingMessage() : ack_received(false), retransmit_count(0) {}
    };
    
    std::map<std::pair<uint8_t, uint32_t>, PendingMessage> pending_messages_;
    std::mutex pending_messages_mutex_;
    
    // Track delivered messages to prevent duplicates (sender_id -> set of sequence numbers)
    std::map<uint8_t, std::set<uint32_t>> delivered_messages_;
    std::mutex delivered_messages_mutex_;
    
    // Message batching support for 8 messages per packet
    std::map<uint8_t, std::vector<PLMessage>> pending_batches_;  // Use destination_id as key instead of Host
    std::mutex pending_batches_mutex_;
    std::chrono::steady_clock::time_point last_batch_time_;
    static constexpr std::chrono::milliseconds BATCH_TIMEOUT{5}; // Send batch after 5ms
    static constexpr size_t MAX_BATCH_SIZE = 8; // Maximum messages per batch
    
    // Private helper methods
    
    /**
     * Send a message over UDP (original method for individual messages)
     * @param msg The message to send
     * @param destination The destination host
     */
    void sendMessage(const PLMessage& msg, const Parser::Host& destination);
    
    /**
     * Send a message using batching (up to 8 messages per packet)
     * @param msg The message to send
     * @param destination_id The destination process ID
     */
    void sendBatchedMessage(const PLMessage& msg, uint8_t destination_id);
    
    /**
     * Flush pending batch for a specific destination
     * @param destination_id The destination ID to flush batch for
     */
    void flushBatch(uint8_t destination_id);
    
    /**
     * Flush all pending batches
     */
    void flushAllBatches();
    
    /**
     * Send a batch to a specific destination
     * @param batch The batch to send
     * @param destination The destination host
     */
    void sendBatchToDestination(const BatchMessage& batch, const Parser::Host& destination);
    
    /**
     * Handle batched messages from received buffer
     * @param buffer The received buffer containing potential batch data
     * @param sender_addr The sender's socket address
     * @return true if successfully processed as batch, false otherwise
     */
    bool handleBatchedMessage(const std::vector<uint8_t>& buffer, const struct sockaddr_in& sender_addr);
    
    /**
     * Main receive loop - runs in separate thread
     */
    void receiveLoop();
    
    /**
     * Handle incoming message
     * @param msg The received message
     * @param sender_addr Address of the sender
     */
    void handleMessage(const PLMessage& msg, const struct sockaddr_in& sender_addr);
    
    /**
     * Handle incoming data message
     * @param msg The data message
     * @param sender_addr Address of the sender
     */
    void handleDataMessage(const PLMessage& msg, const struct sockaddr_in& sender_addr);
    
    /**
     * Handle incoming acknowledgment message
     * @param msg The ACK message
     */
    void handleAckMessage(const PLMessage& msg);
    
    /**
     * Send an ACK message to acknowledge receipt of a DATA message
     * @param sender_id ID of the process that sent the original message
     * @param sequence_number Sequence number of the message being acknowledged
     */
    void sendAck(uint8_t sender_id, uint32_t sequence_number);
    
    /**
     * Main retransmission loop - runs in separate thread
     */
    void retransmissionLoop();
    
    /**
<<<<<<< HEAD
     * Clean up old delivered messages that have been persisted to disk
     * This method safely removes old sequence numbers from delivered_messages_
     * while preserving recent ones needed for duplicate detection
     * @param sender_id The sender ID to clean up (if 0, clean up all senders)
     */
    void cleanupDeliveredMessages(uint8_t sender_id = 0);
    
    /**
     * Check if cleanup should be triggered based on delivered_messages_ size
     * @return true if cleanup is needed
     */
    bool shouldCleanupDeliveredMessages();
    
    /**
     * Helper method to clean up delivered messages for a specific sender
     * This method assumes delivered_messages_mutex_ is already locked
     * @param sender_id The sender ID to clean up
     * @param seq_set Reference to the sequence number set for this sender
     */
    void cleanupSenderDeliveredMessages(uint8_t sender_id, std::set<uint32_t>& seq_set);
=======
     * Log a broadcast event in memory
     */
    void logBroadcast(uint32_t sequence_number);
    
    /**
     * Log a delivery event in memory
     */
    void logDelivery(uint32_t sender_id, uint32_t sequence_number);
>>>>>>> 447d56fe
    
    // Prevent copying
    PerfectLinks(const PerfectLinks&) = delete;
    PerfectLinks& operator=(const PerfectLinks&) = delete;
};

    /**
     * Write all logged events to output file in chronological order
     */
    void writeLogsToFile();<|MERGE_RESOLUTION|>--- conflicted
+++ resolved
@@ -113,7 +113,6 @@
     std::atomic<bool> running_;
     std::atomic<uint32_t> next_sequence_number_;  // Protocol-managed sequence numbers
     
-<<<<<<< HEAD
     // Timing constants for retransmission
     static constexpr std::chrono::milliseconds RETRANSMISSION_TIMEOUT{100};  // Reduced from 500ms for higher throughput
     static constexpr std::chrono::milliseconds RETRANSMISSION_SLEEP{2};      // Reduced from 5ms for more aggressive retransmission
@@ -122,14 +121,6 @@
     // Cleanup constants for delivered_messages_ memory management
     static constexpr size_t DELIVERED_MESSAGES_CLEANUP_THRESHOLD = 50000;  // Cleanup when we have this many delivered messages per sender
     static constexpr size_t DELIVERED_MESSAGES_KEEP_RECENT = 10000;        // Keep this many recent sequence numbers per sender after cleanup
-=======
-    // Lock-free in-memory storage for broadcast and delivery events
-    std::vector<uint32_t> broadcast_events_;  // Only this process's broadcasts
-    std::vector<std::pair<uint8_t, uint32_t>> delivery_events_;   // All deliveries to this process
-    
-    // Lock-free delivery tracking using simple set
-    std::unordered_set<uint64_t> delivered_messages_;  // Simple set for delivered message tracking
->>>>>>> 447d56fe
     
     // Threading
     std::thread receiver_thread_;
@@ -254,7 +245,6 @@
     void retransmissionLoop();
     
     /**
-<<<<<<< HEAD
      * Clean up old delivered messages that have been persisted to disk
      * This method safely removes old sequence numbers from delivered_messages_
      * while preserving recent ones needed for duplicate detection
@@ -275,16 +265,6 @@
      * @param seq_set Reference to the sequence number set for this sender
      */
     void cleanupSenderDeliveredMessages(uint8_t sender_id, std::set<uint32_t>& seq_set);
-=======
-     * Log a broadcast event in memory
-     */
-    void logBroadcast(uint32_t sequence_number);
-    
-    /**
-     * Log a delivery event in memory
-     */
-    void logDelivery(uint32_t sender_id, uint32_t sequence_number);
->>>>>>> 447d56fe
     
     // Prevent copying
     PerfectLinks(const PerfectLinks&) = delete;
